--- conflicted
+++ resolved
@@ -32,13 +32,8 @@
 horus-compile = "horus.compiler.horus_compile:run"
 
 [tool.poetry.dependencies]
-<<<<<<< HEAD
 python = ">=3.7,<3.10"
-cairo-lang = "0.8.0"
-=======
-python = ">=3.7,<3.11"
 cairo-lang = "0.9.1"
->>>>>>> 5b68698e
 marshmallow-dataclass = ">=7.1.0,<8.5.4"
 eth-utils = "^1.2.0"
 marshmallow = "^3.15.0"
